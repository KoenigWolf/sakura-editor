import type { Metadata, Viewport } from 'next';

const siteName = 'Zen Editor';
const siteUrl = 'https://mochi-editor.vercel.app';
const description = '無料で使えるオンラインテキストエディタ。インストール不要でブラウザから即座に利用可能。日本語完全対応、全角スペース表示、ダークモード、検索・置換、Markdown プレビューやコマンドパレットなど開発者向け機能を網羅。プライバシーファースト設計でメモからコードまで安全に編集。';
const featureList = [
  'インストール不要・ログイン不要で即起動',
  '日本語完全対応と全角スペース表示',
  'シンタックスハイライトとコマンドパレット',
  'ダーク/ライトテーマとカスタムテーマ',
  '検索・置換や行移動などの効率化機能',
  'PWA 対応でオフラインでも編集可能',
  'ファイルはブラウザに保存するプライバシーファースト設計',
];
const faqEntities = [
  {
    question: 'Mochi Editor は無料で使えますか？',
    answer: 'はい。アカウント登録や有料プランなしで、すべてのエディタ機能を無料で利用できます。',
  },
  {
    question: 'インストールやログインは必要ですか？',
    answer: '不要です。ブラウザがあればすぐに起動でき、PWA としてホーム画面に追加することも可能です。',
  },
  {
    question: 'ファイルの内容はどこに保存されますか？',
    answer: '編集内容はブラウザのローカルストレージに保存され、外部サーバーに送信されません。',
  },
  {
    question: 'プログラミング用途にも対応していますか？',
    answer: 'Monaco Editor ベースのためシンタックスハイライトや複数テーマに対応し、Markdown やコードの編集も快適です。',
  },
];

export const viewport: Viewport = {
  width: 'device-width',
  initialScale: 1,
  maximumScale: 1,
  themeColor: [
    { media: '(prefers-color-scheme: light)', color: '#ffffff' },
    { media: '(prefers-color-scheme: dark)', color: '#0a0a0a' },
  ],
};

export const metadata: Metadata = {
  metadataBase: new URL(siteUrl),
  title: {
    default: `${siteName} - 無料オンラインテキストエディタ | Free Online Text Editor`,
    template: `%s | ${siteName}`,
  },
  description,
  keywords: [
    'テキストエディタ',
    'オンラインエディタ',
    'コードエディタ',
    'プログラミング',
    'メモ帳',
    '無料',
    'ブラウザ',
    '日本語対応',
    'ダークモード',
    '全角スペース',
    'text editor',
    'online editor',
    'code editor',
    'programming',
    'notepad',
    'free',
    'browser',
    'Japanese',
    'dark mode',
    'Monaco Editor',
    'markdown editor',
    'syntax highlighting',
    'privacy-first editor',
    'PWA text editor',
    'browser text editor',
  ],
  authors: [{ name: 'Zen Editor Team' }],
  creator: 'Zen Editor Team',
  publisher: 'Zen Editor',
  robots: {
    index: true,
    follow: true,
    googleBot: {
      index: true,
      follow: true,
      'max-video-preview': -1,
      'max-image-preview': 'large',
      'max-snippet': -1,
    },
  },
  alternates: {
    canonical: siteUrl,
    languages: {
      'ja-JP': siteUrl,
      'en-US': siteUrl,
    },
  },
  openGraph: {
    type: 'website',
    locale: 'ja_JP',
    alternateLocale: 'en_US',
    url: siteUrl,
    siteName,
    title: `${siteName} - 無料オンラインテキストエディタ`,
    description,
    images: [
      {
        url: '/og-image.png',
        width: 1200,
        height: 630,
        alt: 'Zen Editor - 無料オンラインテキストエディタ',
      },
    ],
  },
  twitter: {
    card: 'summary_large_image',
    title: `${siteName} - 無料オンラインテキストエディタ`,
    description,
    images: ['/og-image.png'],
  },
  icons: {
    icon: [
      { url: '/favicon.ico', sizes: 'any' },
      { url: '/icon.svg', type: 'image/svg+xml' },
    ],
    apple: [
      { url: '/apple-touch-icon.png', sizes: '180x180' },
    ],
  },
  manifest: '/manifest.json',
  category: 'technology',
  classification: 'Text Editor, Development Tools',
};

export const jsonLd = {
  '@context': 'https://schema.org',
  '@graph': [
    {
      '@type': 'WebApplication',
      name: siteName,
      description,
      url: siteUrl,
      applicationCategory: 'DeveloperApplication',
      operatingSystem: 'Any',
      browserRequirements: 'Requires JavaScript. Requires HTML5.',
      offers: {
        '@type': 'Offer',
        price: '0',
        priceCurrency: 'JPY',
      },
      featureList,
      screenshot: `${siteUrl}/screenshot.png`,
      softwareVersion: '1.0.0',
      author: {
        '@type': 'Organization',
        name: 'Mochi Editor Team',
      },
      inLanguage: ['ja', 'en'],
    },
    {
      '@type': 'FAQPage',
      name: `${siteName} FAQ`,
      mainEntity: faqEntities.map(({ question, answer }) => ({
        '@type': 'Question',
        name: question,
        acceptedAnswer: {
          '@type': 'Answer',
          text: answer,
        },
      })),
    },
    {
      '@type': 'BreadcrumbList',
      itemListElement: [
        {
          '@type': 'ListItem',
          position: 1,
          name: 'Home',
          item: siteUrl,
        },
        {
          '@type': 'ListItem',
          position: 2,
          name: 'Editor',
          item: `${siteUrl}/`,
        },
      ],
    },
  ],
<<<<<<< HEAD
=======
  screenshot: `${siteUrl}/screenshot.png`,
  softwareVersion: '1.0.0',
  author: {
    '@type': 'Organization',
    name: 'Zen Editor Team',
  },
  inLanguage: ['ja', 'en'],
>>>>>>> 24bac7ad
};<|MERGE_RESOLUTION|>--- conflicted
+++ resolved
@@ -188,8 +188,6 @@
       ],
     },
   ],
-<<<<<<< HEAD
-=======
   screenshot: `${siteUrl}/screenshot.png`,
   softwareVersion: '1.0.0',
   author: {
@@ -197,5 +195,4 @@
     name: 'Zen Editor Team',
   },
   inLanguage: ['ja', 'en'],
->>>>>>> 24bac7ad
 };